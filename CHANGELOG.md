--- conflicted
+++ resolved
@@ -5,7 +5,6 @@
 
 ## Unreleased
 
-<<<<<<< HEAD
 ### Added
 
 - Add `VortexPasta.Forcing` module allowing to specify "forcing" methods.
@@ -17,7 +16,6 @@
 - Add `VortexPasta.SyntheticFields` module allowing to create and evaluate
   synthetic vector fields (such as a normal fluid velocity field).
 
-=======
 ### Fixed
 
 - Fix potential performance issues when using `Float32` on AVX512-capable CPUs.
@@ -26,7 +24,6 @@
   among other things). We used to splat a `MMatrix` (from StaticArrays.jl)
   whose size could exceed 32 elements when using `Float32` on an AVX512-capable
   CPU, which seems to cause inference issues and bad performance.
->>>>>>> fdbc6c2f
 
 ## [0.24.8] - 2024-11-14
 
