--- conflicted
+++ resolved
@@ -546,13 +546,8 @@
         callback_vorticity::Fvort = identity,
     ) where {Fvort}
     (; to, params, pointdata,) = cache
-<<<<<<< HEAD
     (; pointdata_d,) = cache.longrange.common  # pointdata on the device (GPU)
-    (; quad,) = params
-=======
-    (; pointdata_d, to_d,) = cache.longrange.common  # pointdata on the device (GPU)
     (; quad, Ls,) = params
->>>>>>> e03851b9
     (; vs, ψs,) = _setup_fields!(fields, fs)
 
     nfields = length(fields)
